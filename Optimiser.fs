/// <summary>
///     Graph and term optimisation.
///
///     <para>
///         This module contains two submodules: <c>Graph</c>, which optimises
///         control-flow graphs, and <c>Term</c>, which optimises proof terms.
///         Both intend to reduce the proof burden passed to the backends.
///     </para>
/// </summary>
module Starling.Optimiser

open Chessie.ErrorHandling

open Starling.Collections
open Starling.Utils
open Starling.Core.Expr
open Starling.Core.ExprEquiv
open Starling.Core.Model
open Starling.Core.Command
open Starling.Core.Command.Queries
open Starling.Core.Sub
open Starling.Core.GuardedView


/// <summary>
///     Types for the graph transformer.
/// </summary>
[<AutoOpen>]
module Types =
    open Starling.Core.Graph

    /// <summary>
    ///     A graph transformer command.
    /// </summary>
    type Transform =
        /// <summary>
        ///    Remove the given node.
        ///    Abort transformation if the node does not exist, or has
        ///    dangling edges.
        /// </summary>
        | RmNode of node : string
        /// <summary>
        ///    Remove all edges from <c>src</c> to <c>dest</c>.
        ///    Abort transformation if the nodes do not exist.
        /// </summary>
        | RmAllEdgesBetween of src : string * dest : string
        /// <summary>
        ///    Remove the given in-edge leading into <c>node</c>.
        ///    Abort transformation if the edge doesn't make sense.
        /// </summary>
        | RmInEdge of edge : InEdge * dest : string
        /// <summary>
        ///    Remove the given out-edge leading out of <c>node</c>.
        ///    Abort transformation if the edge doesn't make sense.
        /// </summary>
        | RmOutEdge of src : string * edge : OutEdge
        /// <summary>
        ///    Remove the named edge from <c>src</c> to <c>dest</c>.
        ///    Abort transformation if the nodes do not exist.
        /// </summary>
        | RmNamedEdgeBetween of src : string * dest : string * name : string
        /// <summary>
        ///    Adds an edge combining the in edge <c>in</c> with the out
        ///    edge <c>out</c>.
        ///    Abort transformation if anything goes wrong.
        /// </summary>
        | MkCombinedEdge of inE : InEdge * outE : OutEdge
        /// <summary>
        ///    Adds an edge from <c>src</c> to <c>dest</c>.
        ///    Abort transformation if the nodes do not exist.
        /// </summary>
        | MkEdgeBetween of src : string * dest : string
                         * name : string * cmd : Command
        /// <summary>
        ///    Merges the node <c>src</c> into <c>dest</c>,
        ///    substituting the latter for the former in all edges.
        ///    All edges between the two become cycles on <c>dest</c>.
        ///    Abort transformation if the nodes do not exist.
        /// </summary>
        | Unify of src : string * dest : string

    /// <summary>
    ///     A node-centric graph transformation context.
    /// </summary>
    type TransformContext =
        { /// <summary>
          ///     The current state of the graph.
          /// </summary>
          Graph : Graph
          /// <summary>
          ///     The node currently being inspected.
          ///     If None, the node has been removed and no longer needs
          ///     transformation.
          /// </summary>
          Node : string option
          /// <summary>
          ///     The log of transformations done, in reverse chronological
          ///     order.
          /// </summary>
          Transforms : Transform list
        }

/// <summary>
///     Utilities common to the whole optimisation system.
/// </summary>
module Utils =
    /// <summary>
    ///     Parses an optimisation string list.
    /// </summary>
    /// <param name="opts">
    ///     A list of prefixes of optimisation names.
    ///     Optimisation name prefixes starting with 'no-' have this stripped
    ///     off, and the optimisation is negated.
    /// </param>
    /// <returns>
    ///     <para>
    ///         A tuple of two sets of optimisation prefixes.
    ///         The first is the set of optimisations force-disabled (names
    ///         beginning with no-).
    ///         The second is the set of optimisations force-enabled.
    ///         Each optimisation name is downcased.
    ///     </para>
    ///     <para>
    ///         As these strings are prefixes, 'graph' will switch on
    ///         all optimisations beginning with 'graph'.
    ///     </para>
    ///     <para>
    ///         The optimisation name 'all' is special.
    ///         It force-enables (or force-disables if 'no-all') all
    ///         optimisations.
    ///     </para>
    /// </returns>
    let parseOptString (opts : string list) =
        opts
        |> List.partition (fun str -> str.StartsWith("no-"))
        |> pairMap (Seq.map (fun s -> s.Remove(0, 3)) >> Set.ofSeq)
                   (Set.ofSeq)

    /// <summary>
    ///     Decides whether an optimisation name matches an allowed
    ///     optimisation prefix.
    /// </summary>
    /// <param name="prefixes">
    ///     The set of allowed optimisation prefixes.
    /// </param>
    /// <param name="opt">
    ///     The optimisation name to check.
    /// </param>
    /// <returns>
    ///     True if <paramref name="opt" /> is allowed, according to
    ///     <paramref name="prefixes" />.
    /// </returns>
    let optAllowed prefixes (opt : string) =
        // Check for the most obvious (and O(1)) case first.
        Set.contains opt prefixes ||
        Set.exists opt.StartsWith prefixes

    /// <summary>
    ///     Applies a pair of optimisation removes and adds to an optimisation
    ///     set.
    /// </summary>
    /// <param name="opts">
    ///     A list of triples of optimiser name, whether it's enabled by
    ///     default, and function.
    /// </param>
    /// <param name="removes">
    ///     The set of optimisation names to remove.  If this contains 'all',
    ///     no optimisations will be permitted.
    /// </param>
    /// <param name="adds">
    ///     The set of optimisation names to adds.  If this contains 'all',
    ///     all optimisations will be permitted.
    /// </param>
    /// <param name="verbose">
    ///     If true, add warnings when a default optimisation is overridden.
    /// </param>
    /// <returns>
    ///     A sequence of optimisers to run.
    /// </returns>
    let mkOptimiserSet opts removes adds verbose =
        if Set.contains "all" removes
        then
             if verbose
             then eprintfn "note: all optimisations disabled"

             []
        else if Set.contains "all" adds
        then
            if verbose
            then eprintfn "note: all optimisations enabled"

            List.map (fun (_, _, ofun) -> ofun) opts
        else
            opts
            |> Seq.choose
                   (fun (name, on, f) ->
                        let on' = (on || optAllowed adds name)
                                  && (not (optAllowed removes name))

                        if (verbose && (on' <> on))
                        then eprintfn "note: optimisation %s forced %s"
                                      name
                                      (if on' then "on" else "off")

                        if on' then Some f else None)
            (* We use List instead of Seq to make sure the above evaluates
               only once. *)
            |> List.ofSeq

    /// <summary>
    ///     Discovers which optimisers to activate, and applies them in
    ///     the specified order.
    /// </summary>
    /// <param name="removes">
    ///     The set of optimisation names to remove.  If this contains 'all',
    ///     no optimisations will be permitted.
    /// </param>
    /// <param name="adds">
    ///     The set of optimisation names to add.  If this contains 'all',
    ///     all optimisations will be permitted.
    /// </param>
    /// <param name="verbose">
    ///     If true, add warnings when a default optimisation is overridden.
    /// </param>
    /// <param name="opts">
    ///     A list of triples of optimiser name, whether it's enabled by
    ///     default, and function.
    /// </param>
    /// <typeparam name="a">
    ///     The type of the item to optimise.
    /// </typeparam>
    /// <returns>
    ///     A function that, when applied to something, optimises it with
    ///     the selected optimisers.
    /// </returns>
    let optimiseWith removes adds verbose opts =
        let fs = mkOptimiserSet opts removes adds verbose

        (* This would be much more readable if it wasn't pointfree...
           ...but would also cause fs to be evaluated every single time
           the result of partially applying optimiseWith to removes, adds,
           verbose and opts is then applied to the input!  Oh, F#.  *)
        (flip (List.fold (|>)) fs)

/// <summary>
///     Graph optimisation.
/// </summary>
module Graph =
    open Starling.Core.Axiom
    open Starling.Core.Graph

    /// <summary>
    ///     Safely stitches the names of two edges together.
    /// </summary>
    /// <param name="_arg1">
    ///     The first edge, heading in.
    /// </param>
    /// <param name="_arg2">
    ///     The second edge, heading out.
    /// </param>
    /// <returns>
    ///     A name for any edge replacing both above edges.
    /// </returns>
    let glueNames { InEdge.Name = a } { OutEdge.Name = b } =
        String.concat "__" [ a ; b ]

    /// <summary>
    ///     Runs a graph transformation.
    /// </summary>
    /// <param name="ctx">
    ///     The transformation context to transform.
    /// </param>
    /// <param name="xform">
    ///     The transform to perform.
    /// </param>
    /// <returns>
    ///     An Option.  If None, the transformation did not apply.
    ///     Otherwise, the Option contains the new transformation context.
    /// </returns>
    let runTransform (ctx : TransformContext) xform =
        let f =
            match xform with
            | RmNode node -> rmNode node
            // All of these commands can be implemented the same way!
            | RmInEdge ({ Src = src ; Name = name }, dest)
                | RmOutEdge (src, { Dest = dest ; Name = name } )
                | RmNamedEdgeBetween (src, dest, name) ->
                rmEdgesBetween src dest ((=) name)
            | RmAllEdgesBetween (src, dest) -> rmEdgesBetween src dest always
            | MkCombinedEdge (inE, outE) ->
                mkEdgeBetween inE.Src
                              outE.Dest
                              (glueNames inE outE)
                              (inE.Command @ outE.Command)
            | MkEdgeBetween (src, dest, name, cmd) ->
                mkEdgeBetween src dest name cmd
            | Unify (src, dest) -> unify src dest

        let node' =
            match xform with
            | RmNode n when Some n = ctx.Node -> None
            | _ -> ctx.Node

        ctx.Graph
        |> f
        |> Option.map (fun g -> { Graph = g
                                  Node = node'
                                  Transforms = xform :: ctx.Transforms } )

    /// <summary>
    ///     Runs a graph transformation list.
    ///
    ///     If any transformation step fails, the initial context is
    ///     returned, rewinding the transformations.
    /// </summary>
    /// <param name="xforms">
    ///     The set of transforms to perform.
    /// </param>
    /// <param name="initial">
    ///     A initial transformation context (to allow transformation results
    ///     to compose).
    /// </param>
    /// <returns>
    ///     The final transformation context.
    ///     If the list of transformations has not changed from
    ///     <paramref name="initial" />, the transformation list was rewound.
    /// </returns>
    let runTransforms xforms initial =
        match (foldFastTerm runTransform initial xforms) with
        | Some final -> final
        | None -> initial


    /// <summary>
    ///     Decides whether two nodes have different names but the same view,
    ///     and are connected, but only by no-op commands.
    /// </summary>
    /// <param name="graph">
    ///     The graph on which <paramref name="x" /> and
    ///     <paramref name="y" /> lie.
    /// </param>
    /// <param name="x">
    ///     The name of one of the nodes to consider.
    /// </param>
    /// <param name="y">
    ///     The name of the other node to consider.
    /// </param>
    /// <returns>
    ///     <c>true</c> if, and only if, <paramref name="x" />
    ///     and <paramref name="y" /> have different names, have the same
    ///     view, and are connected, but only by no-op commands.
    /// </returns>
    let nopConnected graph x y =
        let xView, xOut, xIn, xnk = graph.Contents.[x]
        let yView, _, _, ynk = graph.Contents.[y]

        let xToY =
            xOut |> Set.toSeq |> Seq.filter (fun { Dest = d } -> d = y)

        let yToX =
            xIn |> Set.toSeq |> Seq.filter (fun { Src = s } -> s = y)

        // Different names?
        (x <> y)
        // Same view?
        && (xView = yView)
        // Same Node Kind?
        && xnk = ynk
        // Connected?
        && not (Seq.isEmpty xToY && Seq.isEmpty yToX)
        // All edges from x to y are nop?
        && Seq.forall (fun { OutEdge.Command = c } -> isNop c) xToY
        // All edges from y to x are nop?
        && Seq.forall (fun { InEdge.Command = c } -> isNop c) yToX

    /// <summary>
    ///     Plumbs a function over various properties of a graph and
    ///     node into the format expected by <c>onNodes</c>.
    /// </summary>
    /// <param name="ctx">
    ///     The transformation context.
    /// </param>
    /// <param name="f">
    ///     The function, which takes:
    ///     the name of the node;
    ///     the view of the node;
    ///     the out-edges of the node;
    ///     the in-edges of the node.
    ///
    ///     It should return a transformation context.
    /// </param>
    /// <returns>
    ///     If <paramref name="node" /> exists in the graph, the result of
    ///     calling <paramref name="f" />.  Else, the original context.
    /// </returns>
    let expandNodeIn ctx f =
        match (Option.bind (fun n -> Map.tryFind n ctx.Graph.Contents
                                     |> Option.map (fun r -> (n, r)))
                           ctx.Node) with
        | Some (nN, (nV, outs, ins, nk)) -> f nN nV outs ins nk
        | None -> ctx

    /// <summary>
    ///     Given a node, tries to unify every other node that is
    ///     equivalent and connected, but only by no-op commands, into it.
    /// </summary>
    /// <param name="ctx">
    ///     The transformation context.
    /// </param>
    /// <returns>
    ///     A triple containing the list of node names removed, a graph,
    ///     and the input node Option.
    ///     The graph is equivalent to <paramref name="g" />, but with some
    ///     nodes merged into the named node if they are
    ///     equivalent and connected only by no-op commands.
    /// </returns>
    let collapseNops ctx =
        expandNodeIn ctx <|
            fun node nView outEdges inEdges nk ->
                let outNodes = outEdges
                               |> Set.toSeq
                               |> Seq.map (fun { Dest = d } -> d)
                let inNodes = inEdges
                              |> Set.toSeq
                              |> Seq.map (fun { Src = s } -> s)

                let xforms =
                    Seq.append outNodes inNodes
                    // Then, find out which ones are nop-connected.
                    |> Seq.filter (nopConnected ctx.Graph node)
                    (* If we found any nodes, then unify them.
                               We must also remove the edges between the nodes. *)
                    |> Seq.map
                            (fun other ->
                                seq {
                                    yield RmAllEdgesBetween (node, other)
                                    yield RmAllEdgesBetween (other, node)
                                    yield Unify (other, node)
                                } )
                    |> Seq.concat
                    |> Seq.toList

                runTransforms xforms ctx

    /// <summary>
    ///     Decides whether a command is local.
    /// </summary>
    /// <param name="tVars">
    ///     A <c>VarMap</c> of thread-local variables.
    /// </param>
    /// <returns>
    ///     A function returning True only if (but not necessarily if)
    ///     the given command is local (uses only local variables).
    /// </returns>
    let isLocalCommand tVars : Command -> bool =
        // A command is local if, for all of its funcs...
        List.forall
            (fun { Params = ps } ->
                 // ...for all of the parameters in said funcs...
                 Seq.forall
                     (// ...for all of the variables in said parameters...
                      varsIn
                      >> Set.toSeq
                      >> Seq.forall
                             (// ...the variable is thread-local.
                              fun c ->
                                  match (Map.tryFind (stripMark c) tVars) with
                                  | Some _ -> true
                                  | _ -> false))
                     ps)

    /// <summary>
    ///     Removes a node if it is an ITE-guarded view.
    ///
    ///     <para>
    ///         An ITE-guarded view is a view with one in-edge,
    ///         two guarded funcs which negate each other, and two
    ///         out-edges, each assuming one of the guards.
    ///     </para>
    /// </summary>
    /// <param name="ctx">
    ///     The transformation context.
    /// </param>
    /// <returns>
    ///     A triple containing the list of edge names removed, an
    ///     optimised graph, and an Option containing the node name if it was
    ///     not removed.
    /// </returns>
    let collapseITEs ctx =
        expandNodeIn ctx <|
            fun node nView outEdges inEdges nk ->
                match nView with
                | ITEGuards (xc, xv, yc, yv) ->
                    (* Translate xc and yc to pre-state, to match the
                       commands. *)
                    let xcPre = (liftMarker Before always).BSub xc
                    let ycPre = (liftMarker Before always).BSub yc

                    match (Set.toList outEdges, Set.toList inEdges) with
                    (* Are there only two out edges, and only one in edge?
                       Are the out edges assumes? *)
                    | ( [ { Dest = out1D ; Command = Assume out1P } as out1
                          { Dest = out2D ; Command = Assume out2P } as out2
                        ],
                        [ inE ] )
                        when (// Is the first one x and the second y?
                              (equivHolds
                                   (andEquiv (equiv out1P xcPre)
                                             (equiv out2P ycPre))
                               && nodeHasView out1D xv ctx.Graph
                               && nodeHasView out2D yv ctx.Graph)
                              // Or is the first one y and the second x?
                              || (equivHolds
                                      (andEquiv (equiv out2P xcPre)
                                                (equiv out1P ycPre))
                                  && nodeHasView out2D xv ctx.Graph
                                  && nodeHasView out1D yv ctx.Graph)) ->
                        let xforms =
                            [ // Remove the existing edges first.
                              RmInEdge (inE, node)
                              RmOutEdge (node, out1)
                              RmOutEdge (node, out2)
                              // Then, remove the node.
                              RmNode node
                              // Then, add the new edges.
                              MkCombinedEdge (inE, out1)
                              MkCombinedEdge (inE, out2) ]
                        runTransforms xforms ctx
                    | _ -> ctx
                | _ -> ctx

    /// <summary>
    ///     Removes views in the where either all of the entry commands are local, or
    ///     all of the exit commands are local.
    /// </summary>
    /// <param name="locals">
    ///     The environment of local variables, used to determine whether
    ///     commands are local.
    /// </param>
    /// <param name="ctx">
    ///     The transformation context.
    /// </param>
    /// <returns>
    ///     A triple containing the list of edge names removed, an
    ///     optimised graph, and an Option containing the node name if it was
    ///     not removed.
    /// </returns>
    /// <remarks>
    ///     This removes a view that may be needed for the proof, so it is
    ///     turned off by default.
    /// </remarks>
    let dropLocalMidView locals ctx =
<<<<<<< HEAD
        expandNodeIn ctx <|
            fun node nView outEdges inEdges ->
                (* Only continue if there is one edge in each direction.
                   This is a restriction of the original optimisation. *)
                match (Set.toList outEdges, Set.toList inEdges) with
                | ( [ outE ], [ inE ] )
                    when // Don't allow cycles
                         outE.Dest <> node
                         && inE.Src <> node
                         // Commands must be local.
                         && isLocalCommand locals outE.Command
                         && isLocalCommand locals inE.Command ->

                    let xforms =
                        [ RmInEdge (inE, node)
                          RmOutEdge (node, outE)
                          RmNode node
                          MkCombinedEdge (inE, outE) ]
=======
        expandNodeIn  ctx<|
            fun nName nView outEdges inEdges nk ->
                (* TODO @mjp41: Need to check nName is not an entry or exit node from the CFG *)
                (* TODO @mjp41: Need to check nView is not something with a real definition *)

                if nk = Normal  // Check it is not an Entry or Exit node.
                   (* Only continue if there is one edge for either the in or
                      out direction. *)
                   && ((Set.count outEdges < 2) || (Set.count inEdges < 2))
                   && ((Set.count outEdges > 0) && (Set.count inEdges > 0))
                  (* Only continue if there are no cycles *)
                   && (Set.forall (fun (e : OutEdge) -> e.Dest <> nName) outEdges)
                   && (Set.forall (fun (e : InEdge) -> e.Src <> nName) inEdges)
                   (* Commands must be local on either the in or the out.*)
                   && ((Set.forall (fun (e : OutEdge) -> isLocalCommand locals e.Command) outEdges)
                      || (Set.forall (fun (e : InEdge) -> isLocalCommand locals e.Command) inEdges))
                then
                    let mutable xforms = []
                    let addXForm xf = xforms <- xf :: xforms

                    addXForm (RmNode nName)

                    for inE in inEdges do
                        addXForm (RmEdgesBetween (inE.Src, nName))
                        for outE in outEdges do
                            addXForm (MkEdgeBetween (inE.Src,
                                                     outE.Dest,
                                                     glueNames inE outE,
                                                     inE.Command @ outE.Command))

                    for outE in outEdges do
                        addXForm (RmEdgesBetween (nName, outE.Dest))

>>>>>>> 60f4723c
                    runTransforms xforms ctx
                else 
                    ctx

    /// <summary>
    ///     Performs a node-wise optimisation on every node in the graph.
    /// </summary>
    /// <param name="opt">
    ///     The optimisation, which must take a list of edges currently
    ///     removed, a graph, and a node to optimise.  It must return a tuple
    ///     of the new list of edges removed, and optimised graph.
    /// </param>
    /// <param name="graph">
    ///     The graph to optimise.
    /// </param>
    /// <returns>
    ///     A graph equivalent to <paramref name="graph" />, but with the
    ///     node optimisation <paramref name="opt" /> performed as many times
    ///     as possible.
    /// </returns>
    let rec onNodes opt graph =
        // TODO(CaptainHayashi): do a proper depth-first search instead.

        let { Graph = newGraph ; Transforms = xs } =
            graph.Contents
            // Pull out nodeNames for removeIdStep.
            |> keys
            // Then, for each of those, try merging everything else into it.
            |> Seq.fold (fun ctx node -> opt { ctx with Node = Some node })
                        { Graph = graph ; Node = None ; Transforms = [] }

        (* Tail-recurse back if we did some optimisations.
           This is to see if we enabled more of them. *)
        if (Seq.isEmpty xs)
        then newGraph
        else onNodes opt newGraph

    /// <summary>
    ///     Optimises a graph.
    /// </summary>
    /// <param name="model">
    ///     The model whence the graph came.
    /// </param>
    /// <param name="optR">
    ///     Set of optimisations to suppress.
    /// </param>
    /// <param name="optA">
    ///     Set of optimisations to force.
    /// </param>
    /// <param name="verbose">
    ///     Flag which, if enabled, causes non-default optimisation changes
    ///     to be reported to stderr.
    /// </param>
    /// <param name="_arg1">
    ///     The graph to optimise.
    /// </param>
    /// <returns>
    ///     An optimised equivalent of <paramref name="_arg1" />.
    /// </returns>
    let optimiseGraph model optR optA verbose =
        // TODO(CaptainHayashi): Use the model for something.
        onNodes (Utils.optimiseWith optR optA verbose
                     [ ("graph-collapse-nops", true, collapseNops)
                       ("graph-collapse-ites", true, collapseITEs)
                       ("x-graph-drop-local-midview",
                        false,
                        dropLocalMidView model.Locals) ] )

    /// <summary>
    ///     Optimises a model over graphs.
    /// </summary>
    /// <param name="mdl">
    ///     The model to optimise.
    /// </param>
    /// <param name="optR">
    ///     Set of optimisations to suppress.
    /// </param>
    /// <param name="optA">
    ///     Set of optimisations to force.
    /// </param>
    /// <param name="verbose">
    ///     Flag which, if enabled, causes non-default optimisation changes
    ///     to be reported to stderr.
    /// </param>
    /// <returns>
    ///     An optimised equivalent of <paramref name="mdl" />.
    /// </returns>
    let optimise optR optA verbose mdl =
        mapAxioms (optimiseGraph mdl optR optA verbose) mdl


/// <summary>
///     Term optimisation.
/// </summary>
module Term =
    (*
     * After elimination
     *)

    /// Finds all instances of the pattern `x!after = f(x!before)` in a
    /// Boolean expression that is either an equality or conjunction, and
    /// where x is arithmetic.
    let rec findArithAfters =
        function
        | BAEq(AConst(After x), (ConstantArithFunction (Before y) as fx))
            when x = y
            -> [(x, fx)]
        | BAEq(ConstantArithFunction (Before y) as fx, AConst(After x))
            when x = y
            -> [(x, fx)]
        | BAnd xs -> concatMap findArithAfters xs
        | _ -> []

    /// Finds all instances of the pattern `x!after = f(x!before)` in a
    /// Boolean expression that is either an equality or conjunction, and
    /// where x is Boolean.
    let rec findBoolAfters =
        function
        | BBEq(BConst(After x), (ConstantBoolFunction (Before y) as fx))
            when x = y
            -> [(x, fx)]
        | BBEq(ConstantBoolFunction (Before y) as fx, BConst(After x))
            when x = y
            -> [(x, fx)]
        | BAnd xs -> concatMap findBoolAfters xs
        | _ -> []

    /// Lifts a pair of before/after maps to a SubFun.
    let afterSubs asubs bsubs =
        { AVSub = function
                  | After a -> Map.tryFind a asubs |> withDefault (aAfter a)
                  | x -> AConst x
          BVSub = function
                  | After a -> Map.tryFind a bsubs |> withDefault (bAfter a)
                  | x -> BConst x }
        |> onVars

    /// Eliminates bound before/after pairs in the term.
    /// If x!after = f(x!before) in the action, we replace x!after with
    /// f(x!before) in the precondition and postcondition.
    let eliminateAfters term =
        let sub = afterSubs (term.Cmd |> findArithAfters |> Map.ofList)
                            (term.Cmd |> findBoolAfters |> Map.ofList)

        (* The substitution in term.Cmd will create a tautology
         * f(x!before) = f(x!before).
         * We assume we can eliminate it later.
         *)
        subExprInDTerm sub term

    (*
     * Guard reduction
     *)

    /// Return all known facts inside a conjunctive Boolean expression.
    let rec facts =
        function
        | BAnd xs -> concatMap facts xs
        | x -> [x]

    /// Reduce a Boolean expression, given some known facts.
    let rec reduce fs =
        function
        | x when Set.contains x fs -> BTrue
        | x when Set.contains (mkNot x) fs -> BFalse
        | BAnd xs -> mkAnd (List.map (reduce fs) xs)
        | BOr xs -> mkOr (List.map (reduce fs) xs)
        | BBEq (x, y) -> mkEq (reduce fs x |> BExpr) (reduce fs y |> BExpr)
        | BNot x -> mkNot (reduce fs x)
        | x -> x

    /// Reduce a GView, given some known facts.
    let reduceGView fs = mapConds (reduce fs) >> pruneGuardedSet

    /// Reduce the guards in a Term.
    let guardReduce {Cmd = c; WPre = w; Goal = g} =
        let fs = c |> facts |> Set.ofList
        {Cmd = c; WPre = reduceGView fs w; Goal = g}

    (*
     * Boolean simplification
     *)

    /// Performs expression simplification on a term.
    let simpTerm = subExprInDTerm { ASub = id; BSub = simp }

    (*
     * Frontend
     *)

    /// Term optimisers switched on by default.
    let defaultTermOpts =
        Set.ofList [ "term-remove-after"
                     "term-reduce-guards"
                     "term-simplify-bools" ]

    /// Optimises a model's terms.
    let optimise optR optA verbose =
        let optimiseTerm =
            Utils.optimiseWith optR optA verbose
                [ ("term-remove-after", true, eliminateAfters)
                  ("term-reduce-guards", true, guardReduce)
                  ("term-simplify-bools", true, simpTerm) ]
        mapAxioms optimiseTerm<|MERGE_RESOLUTION|>--- conflicted
+++ resolved
@@ -550,27 +550,7 @@
     ///     turned off by default.
     /// </remarks>
     let dropLocalMidView locals ctx =
-<<<<<<< HEAD
         expandNodeIn ctx <|
-            fun node nView outEdges inEdges ->
-                (* Only continue if there is one edge in each direction.
-                   This is a restriction of the original optimisation. *)
-                match (Set.toList outEdges, Set.toList inEdges) with
-                | ( [ outE ], [ inE ] )
-                    when // Don't allow cycles
-                         outE.Dest <> node
-                         && inE.Src <> node
-                         // Commands must be local.
-                         && isLocalCommand locals outE.Command
-                         && isLocalCommand locals inE.Command ->
-
-                    let xforms =
-                        [ RmInEdge (inE, node)
-                          RmOutEdge (node, outE)
-                          RmNode node
-                          MkCombinedEdge (inE, outE) ]
-=======
-        expandNodeIn  ctx<|
             fun nName nView outEdges inEdges nk ->
                 (* TODO @mjp41: Need to check nName is not an entry or exit node from the CFG *)
                 (* TODO @mjp41: Need to check nView is not something with a real definition *)
@@ -593,7 +573,7 @@
                     addXForm (RmNode nName)
 
                     for inE in inEdges do
-                        addXForm (RmEdgesBetween (inE.Src, nName))
+                        addXForm (RmAllEdgesBetween (inE.Src, nName))
                         for outE in outEdges do
                             addXForm (MkEdgeBetween (inE.Src,
                                                      outE.Dest,
@@ -601,11 +581,10 @@
                                                      inE.Command @ outE.Command))
 
                     for outE in outEdges do
-                        addXForm (RmEdgesBetween (nName, outE.Dest))
-
->>>>>>> 60f4723c
+                        addXForm (RmAllEdgesBetween (nName, outE.Dest))
+
                     runTransforms xforms ctx
-                else 
+                else
                     ctx
 
     /// <summary>
