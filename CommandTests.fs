/// <summary>
///     Functions and types for commands.
/// </summary>
module Starling.Tests.Core.Command

open Starling.Core.TypeSystem
<<<<<<< HEAD
open NUnit.Framework

open Starling.Core.Command
open Starling.Core.Command.Create
open Starling.Core.Command.Compose
open Starling.Core.Model
open Starling.Core.Var
open Starling.Core.Symbolic
open Starling.Core.Expr
=======
open Starling.Core
>>>>>>> 5f93cd24

module Nops =
    let check a = Assert.IsTrue ( Queries.isNop [] )
    let checkNot a = Assert.IsTrue ( Queries.isNop [] )

    [<Test>]
    let ``Classify [] as a no-op``() =
        check []

    [<Test>]
    let ``Classify Assume(x!before) as a no-op``() =
        check [ command "Assume" [] [ SMExpr.Bool <| sbBefore "x" ] ]

    [<Test>]
    let ``Reject baz <- Foo(bar) as a no-op``() =
        checkNot [ command "Foo" [ Param.Int "baz" ] [ SMExpr.Int <| siBefore "bar" ] ]

    [<Test>]
    let ``Reject Assume (x!before); baz <- Foo(bar) as a no-op``() =
        checkNot
            [ command "Assume" [] [ SMExpr.Bool <| sbBefore "x" ] 
              command "Foo" [ Param.Int "baz" ] [ SMExpr.Int <| siBefore "bar" ] ]

module Assumes =
    let isAssume c =
        match c with
        | Queries.Assume _ -> true
        | _ -> false

    let check a    = Assert.IsTrue  ( isAssume a )
    let checkNot a = Assert.IsFalse ( isAssume a )

    [<Test>]
    let ``Reject [] as an assume``() =
        checkNot []

    [<Test>]
    let ``Classify Assume(x!before) as an assume``() =
        check [ command "Assume" [] [ SMExpr.Bool <| sbBefore "x" ] ]

    [<Test>]
    let ``Reject baz <- Foo(bar); Assume(x!before) as an Assume`` ()=
        checkNot [ command "Foo" [ Param.Int "baz" ] [ SMExpr.Int <| siBefore "bar" ]
                   command "Assume" [] [ SMExpr.Bool <| sbBefore "x" ] ]


    let checkIntermediate i e = Assert.AreEqual(i, nextIntermediate e)

    [<Test>]
    let ``nextIntermediate on Bool intermediate is one higher``() =
        checkIntermediate 6I <| SMExpr.Bool (sbInter 5I "foo")

    [<Test>]
    let ``nextIntermediate on 'not' passes through``() =
        checkIntermediate 11I <| SMExpr.Bool (BNot (sbInter 10I "bar"))

    [<Test>]
    let ``nextIntermediate on 'implies' is one higher than max``() =
        checkIntermediate 12I <| SMExpr.Bool (BImplies (sbInter 6I "a", sbInter 11I "b"))

    [<Test>]
    let ``nextIntermediate on 'add' is one higher than max``() =
        checkIntermediate 3I <| SMExpr.Int (AAdd [ siInter 1I "a";
                                                   siAfter "b";
                                                   siBefore "c";
                                                   siInter 2I "d"; ])<|MERGE_RESOLUTION|>--- conflicted
+++ resolved
@@ -4,7 +4,6 @@
 module Starling.Tests.Core.Command
 
 open Starling.Core.TypeSystem
-<<<<<<< HEAD
 open NUnit.Framework
 
 open Starling.Core.Command
@@ -14,9 +13,6 @@
 open Starling.Core.Var
 open Starling.Core.Symbolic
 open Starling.Core.Expr
-=======
-open Starling.Core
->>>>>>> 5f93cd24
 
 module Nops =
     let check a = Assert.IsTrue ( Queries.isNop [] )
